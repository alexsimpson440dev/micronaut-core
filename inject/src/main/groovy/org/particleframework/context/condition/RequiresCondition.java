--- conflicted
+++ resolved
@@ -108,11 +108,7 @@
         }
         else {
             try {
-<<<<<<< HEAD
                 return condition.newInstance().matches(context);
-=======
-                return !conditionClass.newInstance().matches(context);
->>>>>>> b64b82f1
             } catch (Throwable e) {
                 // maybe a Groovy closure
                 Optional<Constructor<?>> constructor = ReflectionUtils.findConstructor((Class)conditionClass, Object.class, Object.class);
