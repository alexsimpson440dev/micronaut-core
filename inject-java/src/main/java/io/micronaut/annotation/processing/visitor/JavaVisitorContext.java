--- conflicted
+++ resolved
@@ -416,30 +416,17 @@
 
     private void populateClassElements(@NonNull String[] stereotypes, PackageElement packageElement, List<ClassElement> classElements) {
         final List<? extends Element> enclosedElements = packageElement.getEnclosedElements();
-        boolean includeAll = Arrays.equals(stereotypes, new String[]{"*"});
+        boolean includeAll = Arrays.equals(stereotypes, new String[] { "*" });
         for (Element enclosedElement : enclosedElements) {
-<<<<<<< HEAD
-            if (enclosedElement instanceof TypeElement) {
-                JavaClassElement classElement = elementFactory.newClassElement((TypeElement) enclosedElement, elementAnnotationMetadataFactory);
-                if (includeAll || Arrays.stream(stereotypes).anyMatch(classElement::hasStereotype)) {
-                    if (!classElement.isAbstract()) {
-                        classElements.add(classElement);
-                    }
-=======
             populateClassElements(stereotypes, includeAll, packageElement, enclosedElement, classElements);
         }
     }
 
     private void populateClassElements(@NonNull String[] stereotypes, boolean includeAll, PackageElement packageElement, Element enclosedElement, List<ClassElement> classElements) {
         if (enclosedElement instanceof TypeElement) {
-            final AnnotationMetadata annotationMetadata = annotationUtils.getAnnotationMetadata(enclosedElement);
-            if (includeAll || Arrays.stream(stereotypes).anyMatch(annotationMetadata::hasStereotype)) {
-                JavaClassElement classElement = elementFactory.newClassElement((TypeElement) enclosedElement, annotationMetadata);
-
-                if (!classElement.isAbstract()) {
-                    classElements.add(classElement);
->>>>>>> 03dfd87f
-                }
+            JavaClassElement classElement = elementFactory.newClassElement((TypeElement) enclosedElement, elementAnnotationMetadataFactory);
+            if ((includeAll || Arrays.stream(stereotypes).anyMatch(classElement::hasStereotype)) && !classElement.isAbstract()) {
+                classElements.add(classElement);
             }
             List<? extends Element> nestedElements = enclosedElement.getEnclosedElements();
             for (Element nestedElement : nestedElements) {
