package io.micronaut.tracing.instrument.util

<<<<<<< HEAD
import io.micronaut.scheduling.instrument.RunnableInstrumenter
=======
import io.micronaut.context.ApplicationContext
>>>>>>> 87050be0
import org.slf4j.MDC
import spock.lang.AutoCleanup
import spock.lang.Shared
import spock.lang.Specification
import spock.util.concurrent.AsyncConditions

import java.util.concurrent.CompletableFuture
import java.util.concurrent.ExecutorService

class MdcInstrumenterSpec extends Specification {
    static final String key = 'foo'
    static final String value = 'bar'

    AsyncConditions conds = new AsyncConditions()
    MdcInstrumenter mdcInstrumenter = new MdcInstrumenter()

    def cleanup() {
        MDC.clear()
    }

    @Shared
    @AutoCleanup
    ApplicationContext applicationContext = ApplicationContext.run()

    void "test MDC instrumenter"() {
        given:
        MDC.put(key, value)

        and:
        Runnable runnable = {
            conds.evaluate {
                assert MDC.get(key) == value
            }
        }
        runnable = mdcInstrumenter.apply(runnable)
        def thread = new Thread(runnable)

        when:
        thread.start()

        then:
        conds.await()
        MDC.get(key) == value

        cleanup:
        thread.join()
    }

    def "async operation runs as blocking operation within calling thread"() {
        given:
        MDC.put(key, value)

        and:
        RunnableInstrumenter instrumenter = mdcInstrumenter.newInstrumentation().get()

        and:
        Runnable runnable = {
            conds.evaluate {
                assert MDC.get(key) == value
            }
        }
        runnable = instrumenter.instrument(runnable)

        when:
        runnable.run()

        then:
        conds.await()
        MDC.get(key) == value
    }

    def "old context map is preserved after instrumented execution"() {
        given:
        MDC.put(key, value)
        RunnableInstrumenter instrumenter1 = mdcInstrumenter.newInstrumentation().get()
        Runnable runnable1 = instrumenter1.instrument({
            conds.evaluate {
                assert MDC.get(key) == value
            }
        } as Runnable)


        and:
        String value2 = 'baz'
        MDC.put(key, value2)
        RunnableInstrumenter instrumenter2 = mdcInstrumenter.newInstrumentation().get()
        Runnable runnable2 = instrumenter2.instrument({
            conds.evaluate {
                assert MDC.get(key) == value2
            }
        } as Runnable)

        when:
        runnable1.run()

        then:
        conds.await()
        MDC.get(key) == value2

        when:
        runnable2.run()

        then:
        conds.await()
        MDC.get(key) == value2
    }

    void "test MDC instrumenter with Executor"() {

        given:
        MDC.setContextMap(foo:'bar')
        ExecutorService executor = applicationContext.getBean(ExecutorService)
        String val = null

        when:
        CompletableFuture.supplyAsync({ ->
            val = MDC.get("foo")
        }, executor).get()

        then:
        val == "bar"

    }

}<|MERGE_RESOLUTION|>--- conflicted
+++ resolved
@@ -1,10 +1,7 @@
 package io.micronaut.tracing.instrument.util
 
-<<<<<<< HEAD
 import io.micronaut.scheduling.instrument.RunnableInstrumenter
-=======
 import io.micronaut.context.ApplicationContext
->>>>>>> 87050be0
 import org.slf4j.MDC
 import spock.lang.AutoCleanup
 import spock.lang.Shared
@@ -126,7 +123,6 @@
 
         then:
         val == "bar"
-
     }
 
 }