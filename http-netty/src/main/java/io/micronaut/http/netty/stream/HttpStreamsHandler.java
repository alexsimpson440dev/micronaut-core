/*
 * Copyright 2017-2020 original authors
 *
 * Licensed under the Apache License, Version 2.0 (the "License");
 * you may not use this file except in compliance with the License.
 * You may obtain a copy of the License at
 *
 * http://www.apache.org/licenses/LICENSE-2.0
 *
 * Unless required by applicable law or agreed to in writing, software
 * distributed under the License is distributed on an "AS IS" BASIS,
 * WITHOUT WARRANTIES OR CONDITIONS OF ANY KIND, either express or implied.
 * See the License for the specific language governing permissions and
 * limitations under the License.
 */
package io.micronaut.http.netty.stream;

import io.micronaut.core.annotation.Internal;
import io.micronaut.http.netty.reactive.HandlerPublisher;
import io.micronaut.http.netty.reactive.HandlerSubscriber;
import io.netty.channel.*;
import io.netty.handler.codec.http.*;
import io.netty.util.ReferenceCountUtil;
import org.reactivestreams.Publisher;
import org.reactivestreams.Subscriber;
import org.slf4j.Logger;
import org.slf4j.LoggerFactory;

import java.util.LinkedList;
import java.util.Queue;

/**
 * Base class for Http Streams handlers.
 *
 * @param <In>  The input Http Message
 * @param <Out> The output Http Message
 *
 * @author jroper
 * @author Graeme Rocher
 * @since 1.0
 */
@Internal
abstract class HttpStreamsHandler<In extends HttpMessage, Out extends HttpMessage> extends ChannelDuplexHandler {

    private static final Logger LOG = LoggerFactory.getLogger(HttpStreamsHandler.class);
    private final Queue<Outgoing> outgoing = new LinkedList<>();
    private final Class<In> inClass;
    private final Class<Out> outClass;

    /**
     * The incoming message that is currently being streamed out to a subscriber.
     * <p>
     * This is tracked so that if its subscriber cancels, we can go into a mode where we ignore the rest of the body.
     * Since subscribers may cancel as many times as they like, including well after they've received all their content,
     * we need to track what the current message that's being streamed out is so that we can ignore it if it's not
     * currently being streamed out.
     */
    private In currentlyStreamedMessage;

    /**
     * Ignore the remaining reads for the incoming message.
     * <p>
     * This is used in conjunction with currentlyStreamedMessage, as well as in situations where we have received the
     * full body, but still might be expecting a last http content message.
     */
    private boolean ignoreBodyRead;

    /**
     * Whether a LastHttpContent message needs to be written once the incoming publisher completes.
     * <p>
     * Since the publisher may itself publish a LastHttpContent message, we need to track this fact, because if it
     * doesn't, then we need to write one ourselves.
     */
    private boolean sendLastHttpContent;

    /**
     * @param inClass  The in class
     * @param outClass The out class
     */
    HttpStreamsHandler(Class<In> inClass, Class<Out> outClass) {
        this.inClass = inClass;
        this.outClass = outClass;
    }

    /**
     * Whether the given incoming message has a body.
     *
     * @param in The incoming message
     * @return Whether the incoming message has body
     */
    protected abstract boolean hasBody(In in);

    /**
     * Create an empty incoming message. This must be of type FullHttpMessage, and is invoked when we've determined
     * that an incoming message can't have a body, so we send it on as a FullHttpMessage.
     *
     * @param in The incoming message
     * @return An empty incoming message
     */
    protected abstract In createEmptyMessage(In in);

    /**
     * Create a streamed incoming message with the given stream.
     *
     * @param in     The incoming message
     * @param stream The publisher for the Http Content
     * @return An streamed incoming message
     */
    protected abstract In createStreamedMessage(In in, Publisher<HttpContent> stream);

    /**
     * Invoked when an incoming message is first received.
     * <p>
     * Overridden by sub classes for state tracking.
     *
     * @param ctx The channel handler context
     */
    protected void receivedInMessage(ChannelHandlerContext ctx) {
    }

    /**
     * Invoked when an incoming message is fully consumed.
     * <p>
     * Overridden by sub classes for state tracking.
     *
     * @param ctx The channel handler context
     */
    protected void consumedInMessage(ChannelHandlerContext ctx) {
    }

    /**
     * Invoked when an outgoing message is first received.
     * <p>
     * Overridden by sub classes for state tracking.
     *
     * @param ctx The channel handler context
     */
    protected void receivedOutMessage(ChannelHandlerContext ctx) {
    }

    /**
     * Invoked when an outgoing message is fully sent.
     * <p>
     * Overridden by sub classes for state tracking.
     *
     * @param ctx The channel handler context
     */
    protected void sentOutMessage(ChannelHandlerContext ctx) {
    }

    /**
     * Subscribe the given subscriber to the given streamed message.
     * <p>
     * Provided so that the client subclass can intercept this to hold off sending the body of an expect 100 continue
     * request.
     *
     * @param msg        The streamed Http message
     * @param subscriber The subscriber for the Http Content
     */
    protected void subscribeSubscriberToStream(StreamedHttpMessage msg, Subscriber<HttpContent> subscriber) {
        msg.subscribe(subscriber);
    }

    /**
     * Invoked every time a read of the incoming body is requested by the subscriber.
     * <p>
     * Provided so that the server subclass can intercept this to send a 100 continue response.
     *
     * @param ctx The channel handler context
     */
    protected void bodyRequested(ChannelHandlerContext ctx) {
    }

    /**
     * @return Whether this is the client stream handler.
     */
    protected abstract boolean isClient();

    @Override
    public void channelRead(final ChannelHandlerContext ctx, Object msg) throws Exception {

        if (isValidInMessage(msg)) {

            receivedInMessage(ctx);
            final In inMsg = inClass.cast(msg);

            if (inMsg instanceof FullHttpMessage) {

                // Forward as is
                ctx.fireChannelRead(inMsg);
                consumedInMessage(ctx);

            } else if (!hasBody(inMsg)) {

                // Wrap in empty message
                ctx.fireChannelRead(createEmptyMessage(inMsg));
                consumedInMessage(ctx);

                // There will be a LastHttpContent message coming after this, ignore it
                ignoreBodyRead = true;

            } else {

                currentlyStreamedMessage = inMsg;
                // It has a body, stream it
                HandlerPublisher<HttpContent> publisher = new HandlerPublisher<HttpContent>(ctx.executor(), HttpContent.class) {
                    @Override
                    protected void cancelled() {
                        if (ctx.executor().inEventLoop()) {
                            handleCancelled(ctx, inMsg);
                        } else {
                            ctx.executor().execute(() -> handleCancelled(ctx, inMsg));
                        }
                    }

                    @Override
                    protected void requestDemand() {
                        bodyRequested(ctx);
                        super.requestDemand();
                    }
                };

                ctx.channel().pipeline().addAfter(ctx.name(), ctx.name() + "-body-publisher", publisher);
                ctx.fireChannelRead(createStreamedMessage(inMsg, publisher));
            }
        } else if (msg instanceof HttpContent) {
            handleReadHttpContent(ctx, (HttpContent) msg);
        }
    }

    private void handleCancelled(ChannelHandlerContext ctx, In msg) {
        if (currentlyStreamedMessage == msg) {
            ignoreBodyRead = true;
            // Need to do a read in case the subscriber ignored a read completed.
            if (LOG.isTraceEnabled()) {
                LOG.trace("Calling ctx.read() for cancelled subscription");
            }
            if (isClient()) {
                ctx.read();
<<<<<<< HEAD
=======
            } else {
                ctx.fireChannelWritabilityChanged();
>>>>>>> 1d72735a
            }
        }
    }

    private void handleReadHttpContent(ChannelHandlerContext ctx, HttpContent content) {
        if (!ignoreBodyRead) {
            ctx.fireChannelRead(content);

            if (content instanceof LastHttpContent) {
                removeHandlerIfActive(ctx, ctx.name() + "-body-publisher");
                currentlyStreamedMessage = null;
                consumedInMessage(ctx);
            }
        } else {
            ReferenceCountUtil.release(content, content.refCnt());
            if (content instanceof LastHttpContent) {
                ignoreBodyRead = false;
                if (currentlyStreamedMessage != null) {
                    removeHandlerIfActive(ctx, ctx.name() + "-body-publisher");
                }
                currentlyStreamedMessage = null;
            }
        }
    }

    @Override
    public void channelReadComplete(ChannelHandlerContext ctx) throws Exception {
        if (ignoreBodyRead) {
            ctx.read();
        } else {
            ctx.fireChannelReadComplete();
        }
    }

    @Override
    public void write(final ChannelHandlerContext ctx, Object msg, final ChannelPromise promise) throws Exception {
        if (isValidOutMessage(msg)) {

            Outgoing out = new Outgoing(outClass.cast(msg), promise);
            receivedOutMessage(ctx);

            if (outgoing.isEmpty()) {
                outgoing.add(out);
                flushNext(ctx);
            } else {
                outgoing.add(out);
            }

        } else if (msg instanceof LastHttpContent) {

            sendLastHttpContent = false;
            ctx.write(msg, promise);
        } else {

            ctx.write(msg, promise);
        }
    }

    /**
     * @param ctx The channel handler context
     * @param out The output stream
     */
    protected void unbufferedWrite(final ChannelHandlerContext ctx, final Outgoing out) {

        if (out.message instanceof FullHttpMessage) {
            // Forward as is
            ctx.writeAndFlush(out.message, out.promise);
            out.promise.addListener((ChannelFutureListener) channelFuture -> executeInEventLoop(ctx, () -> {
                sentOutMessage(ctx);
                outgoing.remove();
                flushNext(ctx);
            }));

        } else if (out.message instanceof StreamedHttpMessage) {

            StreamedHttpMessage streamed = (StreamedHttpMessage) out.message;
            HandlerSubscriber<HttpContent> subscriber = new HandlerSubscriber<HttpContent>(ctx.executor()) {
                @Override
                protected void error(Throwable error) {
                    try {

                        if (LOG.isErrorEnabled()) {
                            LOG.error("Error occurred writing stream response: " + error.getMessage(), error);
                        }
                        ctx.writeAndFlush(new DefaultHttpResponse(HttpVersion.HTTP_1_1, HttpResponseStatus.INTERNAL_SERVER_ERROR))
                           .addListener(ChannelFutureListener.CLOSE);
                    } finally {
                        ctx.read();
                    }
                }

                @Override
                protected void complete() {
                    executeInEventLoop(ctx, () -> completeBody(ctx));
                }
            };

            sendLastHttpContent = true;

            // DON'T pass the promise through, create a new promise instead.
            ctx.writeAndFlush(out.message);

            ctx.pipeline().addAfter(ctx.name(), ctx.name() + "-body-subscriber", subscriber);
            subscribeSubscriberToStream(streamed, subscriber);
        }

    }

    private void completeBody(final ChannelHandlerContext ctx) {
        removeHandlerIfActive(ctx, ctx.name() + "-body-subscriber");

        if (sendLastHttpContent) {
            ChannelPromise promise = outgoing.peek().promise;
            ctx.writeAndFlush(LastHttpContent.EMPTY_LAST_CONTENT, promise).addListener(
                (ChannelFutureListener) channelFuture -> executeInEventLoop(ctx, () -> {
                    outgoing.remove();
                    sentOutMessage(ctx);
                    flushNext(ctx);
                })
            );
            ctx.read();
        } else {
            outgoing.remove().promise.setSuccess();
            sentOutMessage(ctx);
            flushNext(ctx);
            ctx.read();
        }
    }

    /**
     * Most operations we want to do even if the channel is not active, because if it's not, then we want to encounter
     * the error that occurs when that operation happens and so that it can be passed up to the user. However, removing
     * handlers should only be done if the channel is active, because the error that is encountered when they aren't
     * makes no sense to the user (NoSuchElementException).
     */
    private void removeHandlerIfActive(ChannelHandlerContext ctx, String name) {
        if (ctx.channel().isActive()) {
            ChannelPipeline pipeline = ctx.pipeline();
            ChannelHandler handler = pipeline.get(name);
            if (handler != null) {
                pipeline.remove(name);
            }
        }
    }

    private void flushNext(ChannelHandlerContext ctx) {
        if (!outgoing.isEmpty()) {
            unbufferedWrite(ctx, outgoing.element());
        } else {
            ctx.fireChannelWritabilityChanged();
        }
    }

    private void executeInEventLoop(ChannelHandlerContext ctx, Runnable runnable) {
        if (ctx.executor().inEventLoop()) {
            runnable.run();
        } else {
            ctx.executor().execute(runnable);
        }
    }

    /**
     * @param msg The message
     * @return True if the handler should write the message
     */
    protected boolean isValidOutMessage(Object msg) {
        return outClass.isInstance(msg);
    }

    /**
     * @param msg The message
     * @return True if the handler should read the message
     */
    protected boolean isValidInMessage(Object msg) {
        return inClass.isInstance(msg);
    }

    /**
     * The outgoing class.
     */
    class Outgoing {
        final Out message;
        final ChannelPromise promise;

        /**
         * @param message The output message
         * @param promise The channel promise
         */
        Outgoing(Out message, ChannelPromise promise) {
            this.message = message;
            this.promise = promise;
        }
    }

}<|MERGE_RESOLUTION|>--- conflicted
+++ resolved
@@ -237,11 +237,8 @@
             }
             if (isClient()) {
                 ctx.read();
-<<<<<<< HEAD
-=======
             } else {
                 ctx.fireChannelWritabilityChanged();
->>>>>>> 1d72735a
             }
         }
     }
