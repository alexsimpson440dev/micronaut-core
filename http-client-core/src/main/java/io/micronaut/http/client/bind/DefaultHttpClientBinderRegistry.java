/*
 * Copyright 2017-2020 original authors
 *
 * Licensed under the Apache License, Version 2.0 (the "License");
 * you may not use this file except in compliance with the License.
 * You may obtain a copy of the License at
 *
 * https://www.apache.org/licenses/LICENSE-2.0
 *
 * Unless required by applicable law or agreed to in writing, software
 * distributed under the License is distributed on an "AS IS" BASIS,
 * WITHOUT WARRANTIES OR CONDITIONS OF ANY KIND, either express or implied.
 * See the License for the specific language governing permissions and
 * limitations under the License.
 */
package io.micronaut.http.client.bind;

import io.micronaut.context.BeanContext;
import io.micronaut.core.annotation.AnnotationMetadata;
import io.micronaut.core.annotation.Internal;
import io.micronaut.core.annotation.NonNull;
import io.micronaut.core.beans.BeanIntrospection;
import io.micronaut.core.beans.BeanProperty;
import io.micronaut.core.bind.annotation.Bindable;
import io.micronaut.core.convert.ConversionContext;
import io.micronaut.core.convert.ConversionService;
import io.micronaut.core.convert.format.Format;
import io.micronaut.core.naming.NameUtils;
import io.micronaut.core.type.Argument;
import io.micronaut.core.util.CollectionUtils;
import io.micronaut.core.util.StringUtils;
import io.micronaut.core.version.annotation.Version;
import io.micronaut.http.BasicAuth;
import io.micronaut.http.HttpHeaders;
import io.micronaut.http.annotation.Body;
import io.micronaut.http.annotation.CookieValue;
import io.micronaut.http.annotation.Header;
import io.micronaut.http.annotation.PathVariable;
import io.micronaut.http.annotation.QueryValue;
import io.micronaut.http.annotation.RequestAttribute;
import io.micronaut.http.annotation.RequestBean;
import io.micronaut.http.client.bind.binders.AttributeClientRequestBinder;
import io.micronaut.http.client.bind.binders.HeaderClientRequestBinder;
import io.micronaut.http.client.bind.binders.QueryValueClientArgumentRequestBinder;
import io.micronaut.http.client.bind.binders.VersionClientRequestBinder;
import io.micronaut.http.cookie.Cookie;
import io.micronaut.http.cookie.Cookies;
import io.micronaut.http.uri.UriMatchVariable;
import jakarta.inject.Singleton;
import kotlin.coroutines.Continuation;

import java.lang.annotation.Annotation;
import java.util.LinkedHashMap;
import java.util.List;
import java.util.Locale;
import java.util.Map;
import java.util.Optional;

import static io.micronaut.core.util.KotlinUtils.KOTLIN_COROUTINES_SUPPORTED;

/**
 * Default implementation of {@link HttpClientBinderRegistry} that searches by
 * annotation then by type.
 *
 * @author James Kleeh
 * @since 2.1.0
 */
@Singleton
@Internal
public class DefaultHttpClientBinderRegistry implements HttpClientBinderRegistry {

    private final Map<Class<? extends Annotation>, ClientArgumentRequestBinder<?>> byAnnotation = new LinkedHashMap<>();
    private final Map<Integer, ClientArgumentRequestBinder<?>> byType = new LinkedHashMap<>();
    private final Map<Class<? extends Annotation>, AnnotatedClientRequestBinder<?>> methodByAnnotation = new LinkedHashMap<>();

    /**
     * @param conversionService The conversion service
     * @param binders           The request binders
     * @param beanContext       The context to resolve beans
     */
    protected DefaultHttpClientBinderRegistry(ConversionService<?> conversionService,
                                              List<ClientRequestBinder> binders,
                                              BeanContext beanContext) {
        byType.put(Argument.of(HttpHeaders.class).typeHashCode(), (ClientArgumentRequestBinder<HttpHeaders>) (context, uriContext, value, request) -> {
            value.forEachValue(request::header);
        });
        byType.put(Argument.of(Cookies.class).typeHashCode(), (ClientArgumentRequestBinder<Cookies>) (context, uriContext, value, request) -> {
            request.cookies(value.getAll());
        });
        byType.put(Argument.of(Cookie.class).typeHashCode(), (ClientArgumentRequestBinder<Cookie>) (context, uriContext, value, request) -> {
            request.cookie(value);
        });
        byType.put(Argument.of(BasicAuth.class).typeHashCode(), (ClientArgumentRequestBinder<BasicAuth>) (context, uriContext, value, request) -> {
            request.basicAuth(value.getUsername(), value.getPassword());
        });
        byType.put(Argument.of(Locale.class).typeHashCode(), (ClientArgumentRequestBinder<Locale>) (context, uriContext, value, request) -> {
            request.header(HttpHeaders.ACCEPT_LANGUAGE, value.toLanguageTag());
        });
<<<<<<< HEAD
        byAnnotation.put(QueryValue.class, new QueryValueClientArgumentRequestBinder(conversionService));
=======
        byAnnotation.put(QueryValue.class, (context, uriContext, value, request) -> {
            String parameterName = context.getAnnotationMetadata().stringValue(QueryValue.class)
                    .filter (StringUtils::isNotEmpty)
                    .orElse(context.getArgument().getName());

            final UriMatchVariable uriVariable = uriContext.getUriTemplate().getVariables()
                    .stream()
                    .filter(v -> v.getName().equals(parameterName))
                    .findFirst()
                    .orElse(null);

            if (uriVariable != null) {
                if (uriVariable.isExploded()) {
                    uriContext.setPathParameter(parameterName, value);
                } else {
                    String convertedValue
                            = conversionService.convert(value, ConversionContext.STRING.with(context.getAnnotationMetadata()))
                            .filter(StringUtils::isNotEmpty)
                            .orElse(null);
                    if (convertedValue != null) {
                        uriContext.setPathParameter(parameterName, convertedValue);
                    } else {
                        uriContext.setPathParameter(parameterName, value);
                    }
                }
            } else {
                conversionService.convert(value, ConversionContext.STRING.with(context.getAnnotationMetadata()))
                        .filter(StringUtils::isNotEmpty)
                        .ifPresent(convertedValue -> uriContext.addQueryParameter(parameterName, convertedValue));
            }
        });

>>>>>>> a654daf2
        byAnnotation.put(PathVariable.class, (context, uriContext, value, request) -> {
            String parameterName = context.getAnnotationMetadata().stringValue(PathVariable.class)
                    .filter (StringUtils::isNotEmpty)
                    .orElse(context.getArgument().getName());

            conversionService.convert(value, ConversionContext.STRING.with(context.getAnnotationMetadata()))
                    .filter(StringUtils::isNotEmpty)
                    .ifPresent(param -> uriContext.getPathParameters().put(parameterName, param));
        });
        byAnnotation.put(CookieValue.class, (context, uriContext, value, request) -> {
            String cookieName = context.getAnnotationMetadata().stringValue(CookieValue.class)
                    .filter(StringUtils::isNotEmpty)
                    .orElse(context.getArgument().getName());

            conversionService.convert(value, String.class)
                    .ifPresent(o -> request.cookie(Cookie.of(cookieName, o)));
        });
        byAnnotation.put(Header.class, (context, uriContext, value, request) -> {
            AnnotationMetadata annotationMetadata = context.getAnnotationMetadata();
            String headerName = annotationMetadata
                    .stringValue(Header.class)
                    .filter(StringUtils::isNotEmpty)
                    .orElse(NameUtils.hyphenate(context.getArgument().getName()));

            conversionService.convert(value, String.class)
                    .ifPresent(header -> request.getHeaders().set(headerName, header));
        });
        byAnnotation.put(RequestAttribute.class, (context, uriContext, value, request) -> {
            AnnotationMetadata annotationMetadata = context.getAnnotationMetadata();
            String attributeName = annotationMetadata
                    .stringValue(RequestAttribute.class)
                    .filter(StringUtils::isNotEmpty)
                    .orElse(NameUtils.hyphenate(context.getArgument().getName()));
            request.getAttributes().put(attributeName, value);

            conversionService.convert(value, String.class)
                    .ifPresent(v -> uriContext.getPathParameters().put(context.getArgument().getName(), v));
        });
        byAnnotation.put(Body.class, (context, uriContext, value, request) -> {
            request.body(value);
        });
        byAnnotation.put(RequestBean.class, (context, uriContext, value, request) -> {
            BeanIntrospection<Object> introspection = BeanIntrospection.getIntrospection(context.getArgument().getType());
            for (BeanProperty<Object, Object> beanProperty : introspection.getBeanProperties()) {
                findArgumentBinder(beanProperty.asArgument()).ifPresent(binder -> {
                    Object propertyValue = beanProperty.get(value);
                    if (propertyValue != null) {
                        ((ClientArgumentRequestBinder<Object>) binder).bind(context.with(beanProperty.asArgument()), uriContext, propertyValue, request);
                    }
                });
            }
        });

        methodByAnnotation.put(Header.class, new HeaderClientRequestBinder());
        methodByAnnotation.put(Version.class, new VersionClientRequestBinder(beanContext));
        methodByAnnotation.put(RequestAttribute.class, new AttributeClientRequestBinder());

        if (KOTLIN_COROUTINES_SUPPORTED) {
            //Clients should do nothing with the continuation
            byType.put(Argument.of(Continuation.class).typeHashCode(),  (context, uriContext, value, request) -> { });
        }

        if (CollectionUtils.isNotEmpty(binders)) {
            for (ClientRequestBinder binder: binders) {
                addBinder(binder);
            }
        }
    }

    @Override
    public <T> Optional<ClientArgumentRequestBinder<?>> findArgumentBinder(@NonNull Argument<T> argument) {
        Optional<Class<? extends Annotation>> opt = argument.getAnnotationMetadata().getAnnotationTypeByStereotype(Bindable.class);
        if (opt.isPresent()) {
            Class<? extends Annotation> annotationType = opt.get();
            ClientArgumentRequestBinder<?> binder = byAnnotation.get(annotationType);
            return Optional.ofNullable(binder);
        } else {
            Optional<ClientArgumentRequestBinder<?>> typeBinder = findTypeBinder(argument);
            if (typeBinder.isPresent()) {
                return typeBinder;
            }
            if (argument.isOptional()) {
                Argument<?> typeArgument = argument.getFirstTypeVariable().orElse(Argument.OBJECT_ARGUMENT);
                return findTypeBinder(typeArgument);
            }
            return Optional.empty();
        }
    }

    @Override
    public Optional<AnnotatedClientRequestBinder<?>> findAnnotatedBinder(@NonNull Class<?> annotationType) {
        return Optional.ofNullable(methodByAnnotation.get(annotationType));
    }

    /**
     * Adds a binder to the registry.
     *
     * @param binder The binder
     * @param <T> The type
     */
    public <T> void addBinder(ClientRequestBinder binder) {
        if (binder instanceof AnnotatedClientRequestBinder) {
            AnnotatedClientRequestBinder<?> annotatedBinder = (AnnotatedClientRequestBinder<?>) binder;
            methodByAnnotation.put(annotatedBinder.getAnnotationType(), annotatedBinder);
        } else if (binder instanceof AnnotatedClientArgumentRequestBinder) {
            AnnotatedClientArgumentRequestBinder<?> annotatedRequestArgumentBinder = (AnnotatedClientArgumentRequestBinder<?>) binder;
            Class<? extends Annotation> annotationType = annotatedRequestArgumentBinder.getAnnotationType();
            byAnnotation.put(annotationType, annotatedRequestArgumentBinder);
        } else if (binder instanceof TypedClientArgumentRequestBinder) {
            TypedClientArgumentRequestBinder<?> typedRequestArgumentBinder = (TypedClientArgumentRequestBinder<?>) binder;
            byType.put(typedRequestArgumentBinder.argumentType().typeHashCode(), typedRequestArgumentBinder);
            List<Class<?>> superTypes = typedRequestArgumentBinder.superTypes();
            if (CollectionUtils.isNotEmpty(superTypes)) {
                for (Class<?> superType : superTypes) {
                    byType.put(Argument.of(superType).typeHashCode(), typedRequestArgumentBinder);
                }
            }
        }
    }

    private <T> Optional<ClientArgumentRequestBinder<?>> findTypeBinder(Argument<T> argument) {
        ClientArgumentRequestBinder<?> binder = byType.get(argument.typeHashCode());
        if (binder != null) {
            return Optional.of(binder);
        }
        return Optional.ofNullable(byType.get(Argument.of(argument.getType()).typeHashCode()));
    }
}<|MERGE_RESOLUTION|>--- conflicted
+++ resolved
@@ -96,42 +96,7 @@
         byType.put(Argument.of(Locale.class).typeHashCode(), (ClientArgumentRequestBinder<Locale>) (context, uriContext, value, request) -> {
             request.header(HttpHeaders.ACCEPT_LANGUAGE, value.toLanguageTag());
         });
-<<<<<<< HEAD
         byAnnotation.put(QueryValue.class, new QueryValueClientArgumentRequestBinder(conversionService));
-=======
-        byAnnotation.put(QueryValue.class, (context, uriContext, value, request) -> {
-            String parameterName = context.getAnnotationMetadata().stringValue(QueryValue.class)
-                    .filter (StringUtils::isNotEmpty)
-                    .orElse(context.getArgument().getName());
-
-            final UriMatchVariable uriVariable = uriContext.getUriTemplate().getVariables()
-                    .stream()
-                    .filter(v -> v.getName().equals(parameterName))
-                    .findFirst()
-                    .orElse(null);
-
-            if (uriVariable != null) {
-                if (uriVariable.isExploded()) {
-                    uriContext.setPathParameter(parameterName, value);
-                } else {
-                    String convertedValue
-                            = conversionService.convert(value, ConversionContext.STRING.with(context.getAnnotationMetadata()))
-                            .filter(StringUtils::isNotEmpty)
-                            .orElse(null);
-                    if (convertedValue != null) {
-                        uriContext.setPathParameter(parameterName, convertedValue);
-                    } else {
-                        uriContext.setPathParameter(parameterName, value);
-                    }
-                }
-            } else {
-                conversionService.convert(value, ConversionContext.STRING.with(context.getAnnotationMetadata()))
-                        .filter(StringUtils::isNotEmpty)
-                        .ifPresent(convertedValue -> uriContext.addQueryParameter(parameterName, convertedValue));
-            }
-        });
-
->>>>>>> a654daf2
         byAnnotation.put(PathVariable.class, (context, uriContext, value, request) -> {
             String parameterName = context.getAnnotationMetadata().stringValue(PathVariable.class)
                     .filter (StringUtils::isNotEmpty)
