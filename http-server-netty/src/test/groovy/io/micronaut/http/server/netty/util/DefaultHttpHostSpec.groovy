package io.micronaut.http.server.netty.util

import io.micronaut.context.ApplicationContext
import io.micronaut.http.HttpRequest
import io.micronaut.http.server.util.HttpHostResolver
import io.micronaut.runtime.server.EmbeddedServer
import spock.lang.Specification

class DefaultHttpHostSpec extends Specification {

    void "test configured host header"() {
        EmbeddedServer server = ApplicationContext.run(EmbeddedServer, [
                'micronaut.server.host-resolution.host-header': 'MyHost'])
        HttpHostResolver hostResolver = server.applicationContext.getBean(HttpHostResolver)
        def request = Stub(HttpRequest) {
            getHeaders() >> new MockHttpHeaders([
                    "MyHost": ["abc"],
                    "Forwarded": ["host=\"overridden\";proto=overridden"],
                    "X-Forwarded-Host": ["overridden"],
                    "X-Forwarded-Proto": ["overridden"],
                    "X-Forwarded-Port": ["overridden"]
            ])
            getUri() >> new URI("http://localhost:8080")
        }

        when:
        String host = hostResolver.resolve(request)

        then:
        host == "http://abc:8080"

        cleanup:
        server.close()
    }

    void "test configured host header with no value"() {
        EmbeddedServer server = ApplicationContext.run(EmbeddedServer, [
                'micronaut.server.host-resolution.host-header': 'MyHost'])
        HttpHostResolver hostResolver = server.applicationContext.getBean(HttpHostResolver)
        def request = Stub(HttpRequest) {
            getHeaders() >> new MockHttpHeaders([
                    "Forwarded": ["host=\"overridden\";proto=overridden"],
                    "X-Forwarded-Host": ["overridden"],
                    "X-Forwarded-Proto": ["overridden"],
                    "X-Forwarded-Port": ["overridden"]
            ])
            getUri() >> new URI("http://localhost:8080")
        }

        when:
        String host = hostResolver.resolve(request)

        then:
        host == "http://localhost:8080"

        cleanup:
        server.close()
    }

    void "test configured host and scheme header"() {
        EmbeddedServer server = ApplicationContext.run(EmbeddedServer, [
                'micronaut.server.host-resolution.host-header': 'MyHost',
                'micronaut.server.host-resolution.protocol-header': 'MyProto'
        ])
        HttpHostResolver hostResolver = server.applicationContext.getBean(HttpHostResolver)
        def request = Stub(HttpRequest) {
            getHeaders() >> new MockHttpHeaders([
                    "MyHost": ["abc"],
                    "MyProto": ["https"],
                    "Forwarded": ["host=\"overridden\";proto=overridden"],
                    "X-Forwarded-Host": ["overridden"],
                    "X-Forwarded-Proto": ["overridden"],
                    "X-Forwarded-Port": ["overridden"]
            ])
            getUri() >> new URI("http://localhost:8080")
        }

        when:
        String host = hostResolver.resolve(request)

        then:
        host == "https://abc:8080"

        cleanup:
        server.close()
    }

    void "test configured host and scheme header with no value"() {
        EmbeddedServer server = ApplicationContext.run(EmbeddedServer, [
                'micronaut.server.host-resolution.host-header': 'MyHost',
                'micronaut.server.host-resolution.protocol-header': 'MyProto'
        ])
        HttpHostResolver hostResolver = server.applicationContext.getBean(HttpHostResolver)
        def request = Stub(HttpRequest) {
            getHeaders() >> new MockHttpHeaders([
                    "Forwarded": ["host=\"overridden\";proto=overridden"],
                    "X-Forwarded-Host": ["overridden"],
                    "X-Forwarded-Proto": ["overridden"],
                    "X-Forwarded-Port": ["overridden"]
            ])
            getUri() >> new URI("http://localhost:8080")
        }

        when:
        String host = hostResolver.resolve(request)

        then:
        host == "http://localhost:8080"

        cleanup:
        server.close()
    }

    void "test configured host and scheme and port header"() {
        EmbeddedServer server = ApplicationContext.run(EmbeddedServer, [
                'micronaut.server.host-resolution.host-header': 'MyHost',
                'micronaut.server.host-resolution.protocol-header': 'MyProto',
                'micronaut.server.host-resolution.port-header': 'MyPort'
        ])
        HttpHostResolver hostResolver = server.applicationContext.getBean(HttpHostResolver)
        def request = Stub(HttpRequest) {
            getHeaders() >> new MockHttpHeaders([
                    "MyHost": ["abc"],
                    "MyProto": ["https"],
                    "MyPort": ["9000"],
                    "Forwarded": ["host=\"overridden\";proto=overridden"],
                    "X-Forwarded-Host": ["overridden"],
                    "X-Forwarded-Proto": ["overridden"],
                    "X-Forwarded-Port": ["overridden"]
            ])
            getUri() >> new URI("http://localhost:8080")
        }

        when:
        String host = hostResolver.resolve(request)

        then:
        host == "https://abc:9000"

        cleanup:
        server.close()
    }

    void "test configured host and scheme and missing port header"() {
        EmbeddedServer server = ApplicationContext.run(EmbeddedServer, [
                'micronaut.server.host-resolution.host-header': 'MyHost',
                'micronaut.server.host-resolution.protocol-header': 'MyProto',
                'micronaut.server.host-resolution.port-header': 'MyPort'
        ])
        HttpHostResolver hostResolver = server.applicationContext.getBean(HttpHostResolver)
        def request = Stub(HttpRequest) {
            getHeaders() >> new MockHttpHeaders([
                    "MyHost": ["abc"],
                    "MyProto": ["https"],
                    "Forwarded": ["host=\"overridden\";proto=overridden"],
                    "X-Forwarded-Host": ["overridden"],
                    "X-Forwarded-Proto": ["overridden"],
                    "X-Forwarded-Port": ["overridden"]
            ])
            getUri() >> new URI("http://localhost:8080")
        }

        when:
        String host = hostResolver.resolve(request)

        then: "the port from the URI is not used"
        host == "https://abc"

        cleanup:
        server.close()
    }

    void "test port in configured host header"() {
        EmbeddedServer server = ApplicationContext.run(EmbeddedServer, [
                'micronaut.server.host-resolution.host-header': 'MyHost',
                'micronaut.server.host-resolution.protocol-header': 'MyProto',
                'micronaut.server.host-resolution.port-in-host': true,
        ])
        HttpHostResolver hostResolver = server.applicationContext.getBean(HttpHostResolver)
        def request = Stub(HttpRequest) {
            getHeaders() >> new MockHttpHeaders([
                    "MyHost": ["abc:9000"],
                    "MyProto": ["https"],
                    "Forwarded": ["host=\"overridden\";proto=overridden"],
                    "X-Forwarded-Host": ["overridden"],
                    "X-Forwarded-Proto": ["overridden"],
                    "X-Forwarded-Port": ["overridden"]

            ])
            getUri() >> new URI("http://localhost:8080")
        }

        when:
        String host = hostResolver.resolve(request)

        then:
        host == "https://abc:9000"

        cleanup:
        server.close()
    }

    void "test host retrieved from forwarded"() {
        EmbeddedServer server = ApplicationContext.run(EmbeddedServer)
        HttpHostResolver hostResolver = server.applicationContext.getBean(HttpHostResolver)
        def request = Stub(HttpRequest) {
            getHeaders() >> new MockHttpHeaders([
                    "Forwarded": ["for=\"34.202.241.227\", for=10.32.108.32",
                                  "host=\"micronaut\";proto=https"],
                    "X-Forwarded-Host": ["overridden"],
                    "X-Forwarded-Proto": ["overridden"],
                    "X-Forwarded-Port": ["overridden"]
            ])
            getUri() >> new URI("http://localhost:8080")
        }

        when:
        String host = hostResolver.resolve(request)

        then:
        host == "https://micronaut"

        cleanup:
        server.close()
    }

    void "test host with port retrieved from forwarded"() {
        EmbeddedServer server = ApplicationContext.run(EmbeddedServer)
        HttpHostResolver hostResolver = server.applicationContext.getBean(HttpHostResolver)
        def request = Stub(HttpRequest) {
            getHeaders() >> new MockHttpHeaders([
                    "Forwarded": ["for=\"34.202.241.227\", for=10.32.108.32",
                                  "host=\"micronaut:5000\";proto=https"],
                    "X-Forwarded-Host": ["overridden"],
                    "X-Forwarded-Proto": ["overridden"],
                    "X-Forwarded-Port": ["overridden"]
            ])
            getUri() >> new URI("http://localhost:8080")
        }

        when:
        String host = hostResolver.resolve(request)

        then:
        host == "https://micronaut:5000"

        cleanup:
        server.close()
    }

    void "test host retrieved from x-forwarded"() {
        EmbeddedServer server = ApplicationContext.run(EmbeddedServer)
        HttpHostResolver hostResolver = server.applicationContext.getBean(HttpHostResolver)
        def request = Stub(HttpRequest) {
            getHeaders() >> new MockHttpHeaders([
                    "X-Forwarded-Host": ["micronaut"],
                    "X-Forwarded-Proto": ["https"],
                    "X-Forwarded-Port": ["9000"]
            ])
            getUri() >> new URI("http://localhost:8080")
        }

        when:
        String host = hostResolver.resolve(request)

        then:
        host == "https://micronaut:9000"

        cleanup:
        server.close()
    }

    void "test host retrieved from x-forwarded with port in host"() {
        EmbeddedServer server = ApplicationContext.run(EmbeddedServer)
        HttpHostResolver hostResolver = server.applicationContext.getBean(HttpHostResolver)
        def request = Stub(HttpRequest) {
            getHeaders() >> new MockHttpHeaders([
                    "X-Forwarded-Host": ["micronaut:9000"],
                    "X-Forwarded-Proto": ["https"],
                    "X-Forwarded-Port": ["overridden"]
            ])
            getUri() >> new URI("http://localhost:8080")
        }

        when:
        String host = hostResolver.resolve(request)

        then:
        host == "https://micronaut:9000"

        cleanup:
        server.close()
    }

    void "test host retrieved from host header"() {
        EmbeddedServer server = ApplicationContext.run(EmbeddedServer)
        HttpHostResolver hostResolver = server.applicationContext.getBean(HttpHostResolver)
        def request = Stub(HttpRequest) {
            getHeaders() >> new MockHttpHeaders([
                    "Host": ["micronaut"],
            ])
            getUri() >> new URI("http://localhost:8080")
        }

        when:
        String host = hostResolver.resolve(request)

        then:
        host == "http://micronaut:8080"

        cleanup:
        server.close()
    }

    void "test host retrieved from host header with no URI"() {
        EmbeddedServer server = ApplicationContext.run(EmbeddedServer)
        HttpHostResolver hostResolver = server.applicationContext.getBean(HttpHostResolver)
        def request = Stub(HttpRequest) {
            getHeaders() >> new MockHttpHeaders([
                    "Host": ["micronaut"],
            ])
            getUri() >> new URI("/")
        }

        when:
        String host = hostResolver.resolve(request)

        then:
        host == "http://micronaut"

        cleanup:
        server.close()
    }


    void "test host retrieved from host header with port"() {
        EmbeddedServer server = ApplicationContext.run(EmbeddedServer)
        HttpHostResolver hostResolver = server.applicationContext.getBean(HttpHostResolver)
        def request = Stub(HttpRequest) {
            getHeaders() >> new MockHttpHeaders([
                    "Host": ["micronaut:9000"],
            ])
            getUri() >> new URI("http://localhost:8080")
        }

        when:
        String host = hostResolver.resolve(request)

        then:
        host == "http://micronaut:9000"

        cleanup:
        server.close()
    }

    void "test host retrieved from the uri"() {
        EmbeddedServer server = ApplicationContext.run(EmbeddedServer)
        HttpHostResolver hostResolver = server.applicationContext.getBean(HttpHostResolver)
        def request = Stub(HttpRequest) {
            getHeaders() >> new MockHttpHeaders([:])
            getUri() >> new URI("http://localhost:8080")
        }

        when:
        String host = hostResolver.resolve(request)

        then:
        host == "http://localhost:8080"

        cleanup:
        server.close()
    }

    void "test host retrieved from the embedded server"() {
        EmbeddedServer server = ApplicationContext.run(EmbeddedServer)
        HttpHostResolver hostResolver = server.applicationContext.getBean(HttpHostResolver)
        def request = Stub(HttpRequest) {
            getHeaders() >> new MockHttpHeaders([:])
            getUri() >> new URI("/")
        }

        when:
        String host = hostResolver.resolve(request)

        then:
        host == "http://localhost:${server.getPort()}"

        when:
        host = hostResolver.resolve(null)

        then:
        host == "http://localhost:${server.getPort()}"

        cleanup:
        server.close()
    }

<<<<<<< HEAD
    void "test allowed host validation"() {
        EmbeddedServer server = ApplicationContext.run(EmbeddedServer,
                ['micronaut.server.host-resolution.allowed-hosts': hosts])
        HttpHostResolver hostResolver = server.applicationContext.getBean(HttpHostResolver)

        when:
        def request = Stub(HttpRequest) {
            getHeaders() >> new MockHttpHeaders([
                    "Host": [host],
            ])
            getUri() >> new URI("http://localhost:8080")
        }
        String result = hostResolver.resolve(request)

        then:
        result == expected

        cleanup:
        server.close()

        where:
        host             | expected                | hosts
        "micronaut:9000" | "http://micronaut:9000" | ['http://micronaut:900\\d']
        "micronaut:9001" | "http://micronaut:9001" | ['http://micronaut:900\\d']
        "micronaut:900"  | "http://localhost"      | ['http://micronaut:900\\d']
        "micronaut:9005" | "http://localhost"      | ['http://micronaut:9000', 'http://micronaut:9001']
=======
    void "test multiple forwarded in the same header"() {
        EmbeddedServer server = ApplicationContext.run(EmbeddedServer)
        HttpHostResolver hostResolver = server.applicationContext.getBean(HttpHostResolver)
        def request = Stub(HttpRequest) {
            getHeaders() >> new MockHttpHeaders([
                    "Forwarded": ["for=192.168.0.55;proto=https;host=example.com,for=172.19.0.1;proto=http"],
            ])
            getUri() >> new URI("http://localhost:8080")
        }

        when:
        String host = hostResolver.resolve(request)

        then:
        host == "https://example.com"

        cleanup:
        server.close()
>>>>>>> 8410f7a6
    }
}<|MERGE_RESOLUTION|>--- conflicted
+++ resolved
@@ -395,7 +395,6 @@
         server.close()
     }
 
-<<<<<<< HEAD
     void "test allowed host validation"() {
         EmbeddedServer server = ApplicationContext.run(EmbeddedServer,
                 ['micronaut.server.host-resolution.allowed-hosts': hosts])
@@ -422,7 +421,8 @@
         "micronaut:9001" | "http://micronaut:9001" | ['http://micronaut:900\\d']
         "micronaut:900"  | "http://localhost"      | ['http://micronaut:900\\d']
         "micronaut:9005" | "http://localhost"      | ['http://micronaut:9000', 'http://micronaut:9001']
-=======
+    }
+
     void "test multiple forwarded in the same header"() {
         EmbeddedServer server = ApplicationContext.run(EmbeddedServer)
         HttpHostResolver hostResolver = server.applicationContext.getBean(HttpHostResolver)
@@ -441,6 +441,5 @@
 
         cleanup:
         server.close()
->>>>>>> 8410f7a6
     }
 }