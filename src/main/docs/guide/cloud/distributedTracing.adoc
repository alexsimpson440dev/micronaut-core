When operating Microservices in production it can be challenging to troubleshoot interactions between Microservices in a distributed architecture.

To solve this problem a way to visualize interactions between Microservices in a distributed manner can be critical. Currently, there are various distributed tracing solutions, the most popular of which are https://zipkin.io[Zipkin] and https://www.jaegertracing.io/[Jaeger] both of which provide different levels of support for the http://opentracing.io[Open Tracing] API.

Micronaut features integration with both Zipkin and Jaeger (via the Open Tracing API).


To enable tracing you should add the `tracing` module to your `build.gradle` or `pom.xml` file:

.build.gradle
[source,groovy]
----
compile "io.micronaut:tracing"
----

== Tracing Annotations

The pkg:tracing.annotation[] package contains annotations that can be declared on methods to create new spans or continue existing spans.

The available annotations are:

* The ann:tracing.annotation.NewSpan[] annotation will create a new span, wrapping the method call or reactive type.
* The ann:tracing.annotation.ContinueSpan[] annotation will continue an existing span, wrapping the method call or reactive type.
* The ann:tracing.annotation.SpanTag[] annotation can be used on method arguments to include the value of each argument within a Span's tags

The following snippet presents an example of using the annotations:

.Using Trace Annotations
[source,java]
----
<<<<<<< HEAD
import io.micronaut.tracing.annotation.*;

=======
>>>>>>> 32532b13
@Singleton
class HelloService {

    @NewSpan("hello-world") // <1>
    public String hello(@SpanTag("person.name") String name) { // <2>
        return greet("Hello " + name);
    }

    @ContinueSpan // <3>
<<<<<<< HEAD
    public String greet(@SpanTag("greeting.message") String greeting) { // <4>
=======
    public String greet(@SpanTag("hello.greeting") String greet) {
>>>>>>> 32532b13
        return greeting;
    }
}
----

<<<<<<< HEAD
<1> The ann:tracing.annotation.NewSpan[] annotation is used to create a new span called `hello-world`
<2> The ann:tracing.annotation.SpanTag[] annotations adds a tag called `person.name` with the name of the person
<3> The ann:tracing.annotation.ContinueSpan[] annotation is used to continue an existing span
<4> The ann:tracing.annotation.SpanTag[] annotation is used again to add the greeting as a tag called `greeting.message`

== Tracing Instrumentation
=======
<1> The ann:tracing.annotation.NewSpan[] annotation is used to start a new span
<2> You can use ann:tracing.annotation.SpanTag[] to include arguments of methods as tags for the span
<3> The ann:tracing.annotation.ContinueSpan[] annotation can be used to continue as existing span and incorporate additional tags using `@SpanTag`

==== Tracing Instrumentation
>>>>>>> 32532b13

In addition to explicit tracing tags, Micronaut includes a number of instrumentations to ensure that the Span context is propagated between threads and across Microservice boundaries.

These instrumentations are found in the pkg:tracing.instrument[] package and include HTTP <<clientFilter, Client Filters>> and <<filters, Server Filters>> to propagate the necessary headers via HTTP.

== Tracing Beans

If the Tracing annotations and existing instrumentations are not enough, Micronaut's tracing integration registers a `io.opentracing.Tracer` bean that can be injected into any class and exposes the Open Tracing API.

Depending on the implementation you choose there are also additional beans. For example for Zipkin `brave.Tracing` and `brave.SpanCustomizer` beans are available too.<|MERGE_RESOLUTION|>--- conflicted
+++ resolved
@@ -28,11 +28,6 @@
 .Using Trace Annotations
 [source,java]
 ----
-<<<<<<< HEAD
-import io.micronaut.tracing.annotation.*;
-
-=======
->>>>>>> 32532b13
 @Singleton
 class HelloService {
 
@@ -42,30 +37,18 @@
     }
 
     @ContinueSpan // <3>
-<<<<<<< HEAD
-    public String greet(@SpanTag("greeting.message") String greeting) { // <4>
-=======
     public String greet(@SpanTag("hello.greeting") String greet) {
->>>>>>> 32532b13
         return greeting;
     }
 }
 ----
 
-<<<<<<< HEAD
-<1> The ann:tracing.annotation.NewSpan[] annotation is used to create a new span called `hello-world`
-<2> The ann:tracing.annotation.SpanTag[] annotations adds a tag called `person.name` with the name of the person
-<3> The ann:tracing.annotation.ContinueSpan[] annotation is used to continue an existing span
-<4> The ann:tracing.annotation.SpanTag[] annotation is used again to add the greeting as a tag called `greeting.message`
 
-== Tracing Instrumentation
-=======
 <1> The ann:tracing.annotation.NewSpan[] annotation is used to start a new span
 <2> You can use ann:tracing.annotation.SpanTag[] to include arguments of methods as tags for the span
 <3> The ann:tracing.annotation.ContinueSpan[] annotation can be used to continue as existing span and incorporate additional tags using `@SpanTag`
 
 ==== Tracing Instrumentation
->>>>>>> 32532b13
 
 In addition to explicit tracing tags, Micronaut includes a number of instrumentations to ensure that the Span context is propagated between threads and across Microservice boundaries.
 
