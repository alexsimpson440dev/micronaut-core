pluginManagement {
    plugins {
//        id 'io.micronaut.application' version getProperty("micronautGradlePluginVersion")
//        id 'io.micronaut.library' version getProperty("micronautGradlePluginVersion")
        id "org.jetbrains.kotlin.jvm" version getProperty("kotlinVersion")
        id "org.jetbrains.kotlin.kapt" version getProperty("kotlinVersion")
        id "org.jetbrains.kotlin.plugin.allopen" version getProperty("kotlinVersion")
        id "org.jetbrains.kotlin.plugin.jpa" version getProperty("kotlinVersion")
    }
    repositories {
        gradlePluginPortal()
        mavenCentral()
    }
}

plugins {
<<<<<<< HEAD
    id 'io.micronaut.build.shared.settings' version '5.4.2'
=======
    id 'io.micronaut.build.shared.settings' version '5.4.5'
>>>>>>> 9862a11b
}
enableFeaturePreview("TYPESAFE_PROJECT_ACCESSORS")


rootProject.name = 'micronaut'

include "aop"
include "bom"
include "parent"
include "buffer-netty"
include "core"
include "core-reactive"
include "context"
include "function"
include "function-client"
include "function-web"
include "graal"
include "http"
include "http-client-core"
include "http-client"
include "http-netty"
include "http-server"
include "http-server-tck"
include "http-server-netty"
include "http-validation"
include "inject"
include "inject-groovy"
include "inject-groovy-test"
include "inject-java"
include "inject-java-test"
include 'inject-kotlin-test'
include "inject-test-utils"
include "jackson-core"
include "jackson-databind"
include "json-core"
include "management"
include "messaging"
include "router"
include "runtime"
include "runtime-osx"
include "session"
include "validation"
include "websocket"

// test suites
include "test-suite"
include "test-suite-helper"
include "test-suite-javax-inject"
include "test-suite-jakarta-inject-bean-import"
include "test-suite-http-server-tck-netty"
include "test-suite-kotlin"
include "test-suite-graal"
include "test-suite-groovy"
include "test-suite-groovy"
include "test-suite-logback"
include "test-utils"

// benchmarks
include "benchmarks"<|MERGE_RESOLUTION|>--- conflicted
+++ resolved
@@ -14,11 +14,7 @@
 }
 
 plugins {
-<<<<<<< HEAD
-    id 'io.micronaut.build.shared.settings' version '5.4.2'
-=======
     id 'io.micronaut.build.shared.settings' version '5.4.5'
->>>>>>> 9862a11b
 }
 enableFeaturePreview("TYPESAFE_PROJECT_ACCESSORS")
 
