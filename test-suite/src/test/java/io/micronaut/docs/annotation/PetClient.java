--- conflicted
+++ resolved
@@ -17,14 +17,10 @@
 
 // tag::imports[]
 import io.micronaut.http.client.annotation.Client;
-<<<<<<< HEAD
 import reactor.core.publisher.Mono;
-=======
-import io.reactivex.Single;
 
 import javax.validation.constraints.Min;
 import javax.validation.constraints.NotBlank;
->>>>>>> 5783b635
 // end::imports[]
 
 // tag::class[]
@@ -32,10 +28,6 @@
 public interface PetClient extends PetOperations { // <2>
 
     @Override
-<<<<<<< HEAD
-    Mono<Pet> save(String name, int age); // <3>
-=======
-    Single<Pet> save(@NotBlank String name, @Min(1L) int age); // <3>
->>>>>>> 5783b635
+    Mono<Pet> save(@NotBlank String name, @Min(1L) int age); // <3>
 }
 // end::class[]