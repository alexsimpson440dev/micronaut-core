--- conflicted
+++ resolved
@@ -467,138 +467,17 @@
                 declaringClass,
                 AnnotationMetadata.EMPTY_METADATA
         )
-<<<<<<< HEAD
+
+        final boolean isStatic = methodNode.isStatic()
+        final boolean isAbstract = methodNode.isAbstract()
+        final boolean isPrivate = methodNode.isPrivate()
+        final boolean isPublic = methodNode.isPublic()
+
         if (isFactoryClass && !isConstructor && methodAnnotationMetadata.hasDeclaredStereotype(Bean.getName(), AnnotationUtil.SCOPE)) {
             methodAnnotationMetadata = new GroovyAnnotationMetadataBuilder(sourceUnit, compilationUnit).buildForParent(methodNode.returnType, methodNode, true)
             visitBeanFactoryElement(declaringClass, methodNode, methodAnnotationMetadata, methodName)
         } else if (methodAnnotationMetadata.hasStereotype(AnnotationUtil.INJECT, ProcessedTypes.POST_CONSTRUCT, ProcessedTypes.PRE_DESTROY)) {
             if (isConstructor && methodAnnotationMetadata.hasStereotype(AnnotationUtil.INJECT)) {
-=======
-
-        final boolean isStatic = methodNode.isStatic()
-        final boolean isAbstract = methodNode.isAbstract()
-        final boolean isPrivate = methodNode.isPrivate()
-        final boolean isPublic = methodNode.isPublic()
-
-        if (isFactoryClass && !isConstructor && methodAnnotationMetadata.hasDeclaredStereotype(Bean, Scope)) {
-            methodAnnotationMetadata = new GroovyAnnotationMetadataBuilder(sourceUnit, compilationUnit).buildForParent(methodNode.returnType, methodNode, true)
-            if (concreteClassAnnotationMetadata.hasDeclaredStereotype(Around)) {
-                visitExecutableMethod(declaringClass, methodNode, methodAnnotationMetadata, methodName, isPublic)
-            }
-
-            MethodElement factoryMethodElement = elementFactory.newMethodElement(
-                    concreteClassElement,
-                    methodNode,
-                    methodAnnotationMetadata
-            )
-            ClassElement producedClassElement = factoryMethodElement.genericReturnType
-            String beanDefinitionPackage = concreteClass.packageName
-            String upperCaseMethodName = NameUtils.capitalize(methodNode.getName())
-            String factoryMethodBeanDefinitionName =
-                    beanDefinitionPackage + '.$' + concreteClass.nameWithoutPackage + '$' + upperCaseMethodName + factoryMethodIndex.getAndIncrement() + "Definition"
-
-            BeanDefinitionWriter beanMethodWriter = new BeanDefinitionWriter(
-                    producedClassElement.packageName,
-                    producedClassElement.simpleName,
-                    factoryMethodBeanDefinitionName,
-                    producedClassElement.name,
-                    producedClassElement.isInterface(),
-                    OriginatingElements.of(originatingElement),
-                    methodAnnotationMetadata,
-                    configurationMetadataBuilder
-            )
-
-            ClassNode returnType = methodNode.getReturnType()
-            beanMethodWriter.visitTypeArguments(factoryMethodElement.returnType.allTypeArguments)
-            beanMethodWriter.visitBeanFactoryMethod(
-                    originatingElement,
-                    factoryMethodElement
-            )
-
-            if (hasAroundStereotype(methodAnnotationMetadata)) {
-
-                if (Modifier.isFinal(returnType.modifiers)) {
-                    addError(
-                            "Cannot apply AOP advice to final class. Class must be made non-final to support proxying: $methodNode",
-                            methodNode
-                    )
-                    return
-                }
-
-                AnnotationValue<?>[] interceptorTypeReferences = InterceptedMethodUtil
-                        .resolveInterceptorBinding(methodAnnotationMetadata, InterceptorKind.AROUND)
-                OptionalValues<Boolean> aopSettings = methodAnnotationMetadata.getValues(AROUND_TYPE, Boolean)
-                Map<CharSequence, Object> finalSettings = [:]
-                for (key in aopSettings) {
-                    finalSettings.put(key, aopSettings.get(key).get())
-                }
-                finalSettings.put(Interceptor.PROXY_TARGET, true)
-
-                AopProxyWriter proxyWriter = new AopProxyWriter(
-                        beanMethodWriter,
-                        OptionalValues.of(Boolean.class, finalSettings),
-                        configurationMetadataBuilder,
-                        interceptorTypeReferences
-                )
-                if (producedClassElement.isInterface()) {
-                    proxyWriter.visitDefaultConstructor(AnnotationMetadata.EMPTY_METADATA)
-                } else {
-                    populateProxyWriterConstructor(producedClassElement, proxyWriter)
-                }
-                SourceUnit source = this.sourceUnit
-                CompilationUnit unit = this.compilationUnit
-                ClassElement finalConcreteClassElement = this.concreteClassElement
-                new PublicMethodVisitor(source) {
-                    @Override
-                    void accept(ClassNode classNode, MethodNode targetBeanMethodNode) {
-                        AnnotationMetadata annotationMetadata
-                        if (AstAnnotationUtils.isAnnotated(producedClassElement.name, methodNode)) {
-                            annotationMetadata = AstAnnotationUtils.newBuilder(source, unit)
-                                    .buildForParent(producedClassElement.name, methodNode, targetBeanMethodNode)
-                        } else {
-                            annotationMetadata = new AnnotationMetadataReference(
-                                    beanMethodWriter.getBeanDefinitionName() + BeanDefinitionReferenceWriter.REF_SUFFIX,
-                                    methodAnnotationMetadata
-                            )
-                        }
-                        MethodElement targetMethodElement = elementFactory.newMethodElement(
-                                finalConcreteClassElement,
-                                targetBeanMethodNode,
-                                annotationMetadata
-                        )
-
-                        proxyWriter.visitAroundMethod(
-                                targetMethodElement.declaringType,
-                                targetMethodElement
-                        )
-                    }
-                }.accept(returnType)
-                beanDefinitionWriters.put(new AnnotatedNode(), proxyWriter)
-
-            }
-            Optional<String> preDestroy = methodAnnotationMetadata.getValue(Bean, "preDestroy", String.class)
-            if (preDestroy.isPresent()) {
-                String destroyMethodName = preDestroy.get()
-                MethodNode destroyMethod = ((ClassNode) producedClassElement.nativeType).getMethod(destroyMethodName)
-                if (destroyMethod != null) {
-                    def destroyMethodElement = elementFactory.newMethodElement(
-                            producedClassElement,
-                            destroyMethod,
-                            AnnotationMetadata.EMPTY_METADATA
-                    )
-                    beanMethodWriter.visitPreDestroyMethod(
-                            producedClassElement,
-                            destroyMethodElement,
-                            false
-                    )
-                } else {
-                    addError("@Bean method defines a preDestroy method that does not exist or is not public: $destroyMethodName", methodNode )
-                }
-            }
-            beanDefinitionWriters.put(methodNode, beanMethodWriter)
-        } else if (methodAnnotationMetadata.hasStereotype(Inject.name, ProcessedTypes.POST_CONSTRUCT, ProcessedTypes.PRE_DESTROY)) {
-            if (isConstructor && methodAnnotationMetadata.hasStereotype(Inject)) {
->>>>>>> b7aef71f
                 // constructor with explicit @Inject
                 defineBeanDefinition(concreteClass)
             } else if (!isConstructor) {
@@ -679,24 +558,19 @@
             boolean isExecutable = ((isExecutableType && isPublic) || methodAnnotationMetadata.hasStereotype(Executable) || hasAroundStereotype(methodAnnotationMetadata))
 
             if (isDeclaredBean && isExecutable) {
-<<<<<<< HEAD
-
-                visitExecutableMethod(
+                if (hasInvalidModifiers) {
+                    if (isPrivate && (methodAnnotationMetadata.hasDeclaredStereotype(Executable) || hasDeclaredAroundStereotype(methodAnnotationMetadata))) {
+                        addError("Method annotated as executable but is declared private. Change the method to be non-private in order for AOP advice to be applied.", methodNode)
+                    }
+                } else {
+                    visitExecutableMethod(
                         declaringClass,
                         methodNode,
                         methodAnnotationMetadata,
                         methodName,
                         isPublic
-                )
-=======
-                if (hasInvalidModifiers) {
-                    if (isPrivate && (methodAnnotationMetadata.hasDeclaredStereotype(Executable) || hasDeclaredAroundStereotype(methodAnnotationMetadata))) {
-                        addError("Method annotated as executable but is declared private. Change the method to be non-private in order for AOP advice to be applied.", methodNode)
-                    }
-                } else {
-                    visitExecutableMethod(declaringClass, methodNode, methodAnnotationMetadata, methodName, isPublic)
-                }
->>>>>>> b7aef71f
+                    )
+                }
             } else if (isConfigurationProperties && isPublic) {
                 methodAnnotationMetadata = AstAnnotationUtils.newBuilder(sourceUnit, compilationUnit).buildDeclared(methodNode)
                 if (NameUtils.isSetterName(methodNode.name) && methodNode.parameters.length == 1) {
